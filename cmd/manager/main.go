package main

import (
	"flag"
	"os"
	"runtime"
	"strconv"
	"strings"

	"k8s.io/klog/v2"

	certmgrscheme "github.com/cert-manager/cert-manager/pkg/client/clientset/versioned/scheme"
	"github.com/go-logr/logr"
	uzap "go.uber.org/zap"
	"go.uber.org/zap/zapcore"
	k8sruntime "k8s.io/apimachinery/pkg/runtime"
	clientgoscheme "k8s.io/client-go/kubernetes/scheme"
	_ "k8s.io/client-go/plugin/pkg/client/auth/gcp"
	ctrl "sigs.k8s.io/controller-runtime"
	"sigs.k8s.io/controller-runtime/pkg/cache"
	"sigs.k8s.io/controller-runtime/pkg/healthz"
	"sigs.k8s.io/controller-runtime/pkg/log/zap"
<<<<<<< HEAD
	"sigs.k8s.io/controller-runtime/pkg/webhook"
=======
	metricsServer "sigs.k8s.io/controller-runtime/pkg/metrics/server"
	ctrlWebhook "sigs.k8s.io/controller-runtime/pkg/webhook"
>>>>>>> 932c252a

	_ "github.com/Percona-Lab/percona-version-service/api"
	"github.com/percona/percona-xtradb-cluster-operator/pkg/apis"
	"github.com/percona/percona-xtradb-cluster-operator/pkg/controller"
	"github.com/percona/percona-xtradb-cluster-operator/pkg/k8s"
	hook "github.com/percona/percona-xtradb-cluster-operator/pkg/webhook"
	"github.com/percona/percona-xtradb-cluster-operator/version"
)

var (
	GitCommit string
	GitBranch string
	BuildTime string
	scheme    = k8sruntime.NewScheme()
	setupLog  = ctrl.Log.WithName("setup")
)

func main() {
	var metricsAddr string
	var enableLeaderElection bool
	var probeAddr string

	flag.StringVar(&metricsAddr, "metrics-bind-address", ":8080", "The address the metric endpoint binds to.")
	flag.StringVar(&probeAddr, "health-probe-bind-address", ":8081", "The address the probe endpoint binds to.")
	flag.BoolVar(&enableLeaderElection, "leader-elect", true,
		"Enable leader election for controller manager. "+
			"Enabling this will ensure there is only one active controller manager.")

	opts := zap.Options{
		Encoder: getLogEncoder(setupLog),
		Level:   getLogLevel(setupLog),
	}
	opts.BindFlags(flag.CommandLine)
	flag.Parse()

	// The logger instantiated here can be changed to any logger
	// implementing the logr.Logger interface. This logger will
	// be propagated through the whole operator, generating
	// uniform and structured logs.
	ctrl.SetLogger(zap.New(zap.UseFlagOptions(&opts)))
	klog.SetLogger(ctrl.Log)

	sv, err := version.Server()
	if err != nil {
		setupLog.Error(err, "unable to define server version")
		os.Exit(1)
	}
	setupLog.Info("Runs on", "platform", sv.Platform, "version", sv.Info)

	setupLog.Info("Manager starting up", "gitCommit", GitCommit, "gitBranch", GitBranch,
		"buildTime", BuildTime, "goVersion", runtime.Version(), "os", runtime.GOOS, "arch", runtime.GOARCH)

	namespace, err := k8s.GetWatchNamespace()
	if err != nil {
		setupLog.Error(err, "failed to get watch namespace")
		os.Exit(1)
	}
	operatorNamespace, err := k8s.GetOperatorNamespace()
	if err != nil {
		setupLog.Error(err, "failed to get operators' namespace")
		os.Exit(1)
	}

	options := ctrl.Options{
		Scheme: scheme,
<<<<<<< HEAD
		WebhookServer: webhook.NewServer(webhook.Options{
			Port: 9443,
		}),
		HealthProbeBindAddress:  probeAddr,
		LeaderElection:          enableLeaderElection,
		LeaderElectionID:        "08db1feb.percona.com",
		LeaderElectionNamespace: operatorNamespace,
=======
		Metrics: metricsServer.Options{
			BindAddress: metricsAddr,
		},
		HealthProbeBindAddress: probeAddr,
		LeaderElection:         enableLeaderElection,
		LeaderElectionID:       "08db0feb.percona.com",
		WebhookServer: ctrlWebhook.NewServer(ctrlWebhook.Options{
			Port: 9443,
		}),
>>>>>>> 932c252a
	}

	// Add support for MultiNamespace set in WATCH_NAMESPACE
	if len(namespace) > 0 {
		namespaces := make(map[string]cache.Config)
		for _, ns := range append(strings.Split(namespace, ","), operatorNamespace) {
			namespaces[ns] = cache.Config{}
		}
		options.Cache.DefaultNamespaces = namespaces
	}

	// Get a config to talk to the apiserver
	config, err := ctrl.GetConfig()
	if err != nil {
		setupLog.Error(err, "")
		os.Exit(1)
	}

	mgr, err := ctrl.NewManager(config, options)
	if err != nil {
		setupLog.Error(err, "unable to start manager")
		os.Exit(1)
	}

	setupLog.Info("Registering Components.")

	// Setup Scheme for k8s resources
	if err := clientgoscheme.AddToScheme(mgr.GetScheme()); err != nil {
		setupLog.Error(err, "")
		os.Exit(1)
	}

	// Setup Scheme for PXC resources
	if err := apis.AddToScheme(mgr.GetScheme()); err != nil {
		setupLog.Error(err, "")
		os.Exit(1)
	}

	// Setup Scheme for cert-manager resources
	if err := certmgrscheme.AddToScheme(mgr.GetScheme()); err != nil {
		setupLog.Error(err, "")
		os.Exit(1)
	}

	// Setup all Controllers
	if err := controller.AddToManager(mgr); err != nil {
		setupLog.Error(err, "")
		os.Exit(1)
	}

	if _, found := os.LookupEnv("DISABLE_WEBHOOK"); !found {
		err = hook.SetupWebhook(mgr)
		if err != nil {
			setupLog.Error(err, "set up validation webhook")
			os.Exit(1)
		}
	}

	if err := mgr.AddHealthzCheck("healthz", healthz.Ping); err != nil {
		setupLog.Error(err, "unable to set up health check")
		os.Exit(1)
	}

	if err := mgr.AddReadyzCheck("readyz", healthz.Ping); err != nil {
		setupLog.Error(err, "unable to set up ready check")
		os.Exit(1)
	}

	setupLog.Info("Starting the Cmd.")

	ctx := k8s.StartStopSignalHandler(mgr.GetClient(), strings.Split(namespace, ","))

	// Start the Cmd
	if err := mgr.Start(ctx); err != nil {
		setupLog.Error(err, "manager exited non-zero")
		os.Exit(1)
	}
}

func getLogEncoder(log logr.Logger) zapcore.Encoder {
	consoleEnc := zapcore.NewConsoleEncoder(uzap.NewDevelopmentEncoderConfig())

	s, found := os.LookupEnv("LOG_STRUCTURED")
	if !found {
		return consoleEnc
	}

	useJson, err := strconv.ParseBool(s)
	if err != nil {
		log.Info("Can't parse LOG_STRUCTURED env var, using console logger", "envVar", s)
		return consoleEnc
	}
	if !useJson {
		return consoleEnc
	}

	return zapcore.NewJSONEncoder(uzap.NewProductionEncoderConfig())
}

func getLogLevel(log logr.Logger) zapcore.LevelEnabler {
	l, found := os.LookupEnv("LOG_LEVEL")
	if !found {
		return zapcore.InfoLevel
	}

	switch strings.ToUpper(l) {
	case "DEBUG":
		return zapcore.DebugLevel
	case "INFO":
		return zapcore.InfoLevel
	case "ERROR":
		return zapcore.ErrorLevel
	default:
		log.Info("Unsupported log level", "level", l)
		return zapcore.InfoLevel
	}
}<|MERGE_RESOLUTION|>--- conflicted
+++ resolved
@@ -20,12 +20,8 @@
 	"sigs.k8s.io/controller-runtime/pkg/cache"
 	"sigs.k8s.io/controller-runtime/pkg/healthz"
 	"sigs.k8s.io/controller-runtime/pkg/log/zap"
-<<<<<<< HEAD
-	"sigs.k8s.io/controller-runtime/pkg/webhook"
-=======
 	metricsServer "sigs.k8s.io/controller-runtime/pkg/metrics/server"
 	ctrlWebhook "sigs.k8s.io/controller-runtime/pkg/webhook"
->>>>>>> 932c252a
 
 	_ "github.com/Percona-Lab/percona-version-service/api"
 	"github.com/percona/percona-xtradb-cluster-operator/pkg/apis"
@@ -91,15 +87,6 @@
 
 	options := ctrl.Options{
 		Scheme: scheme,
-<<<<<<< HEAD
-		WebhookServer: webhook.NewServer(webhook.Options{
-			Port: 9443,
-		}),
-		HealthProbeBindAddress:  probeAddr,
-		LeaderElection:          enableLeaderElection,
-		LeaderElectionID:        "08db1feb.percona.com",
-		LeaderElectionNamespace: operatorNamespace,
-=======
 		Metrics: metricsServer.Options{
 			BindAddress: metricsAddr,
 		},
@@ -109,7 +96,6 @@
 		WebhookServer: ctrlWebhook.NewServer(ctrlWebhook.Options{
 			Port: 9443,
 		}),
->>>>>>> 932c252a
 	}
 
 	// Add support for MultiNamespace set in WATCH_NAMESPACE
