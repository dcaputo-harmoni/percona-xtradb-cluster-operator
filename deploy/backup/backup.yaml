--- conflicted
+++ resolved
@@ -1,13 +1,8 @@
 apiVersion: pxc.percona.com/v1
 kind: PerconaXtraDBClusterBackup
 metadata:
-<<<<<<< HEAD
-#  finalizers:
-#    - delete-s3-backup
-=======
   finalizers:
-  - delete-s3-backup
->>>>>>> e5ce5c1a
+    - delete-s3-backup
   name: backup1
 spec:
   pxcCluster: cluster1
