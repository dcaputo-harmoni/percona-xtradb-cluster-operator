package pxc

import (
	"bytes"
	"context"
	"crypto/sha256"
	"encoding/json"
	"fmt"
	"strconv"

	"github.com/hashicorp/go-version"
	"github.com/pkg/errors"
	"golang.org/x/sync/errgroup"
	corev1 "k8s.io/api/core/v1"
	k8serrors "k8s.io/apimachinery/pkg/api/errors"
	metav1 "k8s.io/apimachinery/pkg/apis/meta/v1"
	"k8s.io/apimachinery/pkg/types"
	"sigs.k8s.io/controller-runtime/pkg/client"
	logf "sigs.k8s.io/controller-runtime/pkg/log"

	api "github.com/percona/percona-xtradb-cluster-operator/pkg/apis/pxc/v1"
	"github.com/percona/percona-xtradb-cluster-operator/pkg/pxc/app/statefulset"
	"github.com/percona/percona-xtradb-cluster-operator/pkg/pxc/users"
)

var mysql80 = version.Must(version.NewVersion("8.0.0"))

// https://dev.mysql.com/doc/refman/8.0/en/privileges-provided.html#priv_system-user
var privSystemUserAddedIn = version.Must(version.NewVersion("8.0.16"))

var PassNotPropagatedError = errors.New("password not yet propagated")

type userUpdateActions struct {
	restartPXC            bool
	restartProxy          bool
	updateReplicationPass bool
}

type ReconcileUsersResult struct {
	pxcAnnotations            map[string]string
	proxyAnnotations          map[string]string
	updateReplicationPassword bool
}

func (r *ReconcilePerconaXtraDBCluster) reconcileUsers(ctx context.Context, cr *api.PerconaXtraDBCluster) (*ReconcileUsersResult, error) {
	log := logf.FromContext(ctx)

	secrets := corev1.Secret{}
	err := r.client.Get(context.TODO(),
		types.NamespacedName{
			Namespace: cr.Namespace,
			Name:      cr.Spec.SecretsName,
		},
		&secrets,
	)
	if err != nil && k8serrors.IsNotFound(err) {
		return nil, nil
	} else if err != nil {
		return nil, errors.Wrapf(err, "get sys users secret '%s'", cr.Spec.SecretsName)
	}

	internalSecretName := internalSecretsPrefix + cr.Name

	internalSecrets := corev1.Secret{}
	err = r.client.Get(context.TODO(),
		types.NamespacedName{
			Namespace: cr.Namespace,
			Name:      internalSecretName,
		},
		&internalSecrets,
	)
	if err != nil && !k8serrors.IsNotFound(err) {
		return nil, errors.Wrap(err, "get internal sys users secret")
	}

	if k8serrors.IsNotFound(err) {
		is := secrets.DeepCopy()
		is.ObjectMeta = metav1.ObjectMeta{
			Name:      internalSecretName,
			Namespace: cr.Namespace,
		}
		err = r.client.Create(context.TODO(), is)
		if err != nil {
			return nil, errors.Wrap(err, "create internal sys users secret")
		}
		return nil, nil
	}

	mysqlVersion := cr.Status.PXC.Version
	if mysqlVersion == "" {
		var err error
		mysqlVersion, err = r.mysqlVersion(ctx, cr, statefulset.NewNode(cr))
		if err != nil {
			if errors.Is(err, versionNotReadyErr) {
				return nil, nil
			}
			return nil, errors.Wrap(err, "retrieving pxc version")
		}
	}

	ver, err := version.NewVersion(mysqlVersion)
	if err != nil {
		return nil, errors.Wrap(err, "invalid pxc version")
	}

	var actions *userUpdateActions
	if ver.GreaterThanOrEqual(mysql80) {
		actions, err = r.updateUsers(ctx, cr, &secrets, &internalSecrets)
		if err != nil {
			return nil, errors.Wrap(err, "manage sys users")
		}
	} else {
		actions, err = r.updateUsersWithoutDP(ctx, cr, &secrets, &internalSecrets)
		if err != nil {
			return nil, errors.Wrap(err, "manage sys users")
		}
	}

	newSysData, err := json.Marshal(secrets.Data)
	if err != nil {
		return nil, errors.Wrap(err, "marshal sys secret data")
	}
	newSecretDataHash := sha256Hash(newSysData)

	result := &ReconcileUsersResult{
		updateReplicationPassword: actions.updateReplicationPass,
	}

	if actions.restartProxy {
		log.Info("Proxy pods will be restarted", "last-applied-secret", newSecretDataHash)
		result.proxyAnnotations = map[string]string{"last-applied-secret": newSecretDataHash}
	}
	if actions.restartPXC {
		log.Info("PXC pods will be restarted", "last-applied-secret", newSecretDataHash)
		result.pxcAnnotations = map[string]string{"last-applied-secret": newSecretDataHash}
	}

	return result, nil
}

func sha256Hash(data []byte) string {
	return fmt.Sprintf("%x", sha256.Sum256(data))
}

func (r *ReconcilePerconaXtraDBCluster) updateUsers(ctx context.Context, cr *api.PerconaXtraDBCluster, secrets, internalSecrets *corev1.Secret) (*userUpdateActions, error) {
	res := &userUpdateActions{}

	for _, u := range users.UserNames {
		if _, ok := secrets.Data[u]; !ok {
			continue
		}

		switch u {
		case users.Root:
			if err := r.handleRootUser(ctx, cr, secrets, internalSecrets, res); err != nil {
				return res, err
			}
		case users.Operator:
			if err := r.handleOperatorUser(ctx, cr, secrets, internalSecrets, res); err != nil {
				return res, err
			}
		case users.Monitor:
			if err := r.handleMonitorUser(ctx, cr, secrets, internalSecrets, res); err != nil {
				if errors.Is(err, PassNotPropagatedError) {
					continue
				}
				return res, err
			}
		case users.Clustercheck:
			if err := r.handleClustercheckUser(ctx, cr, secrets, internalSecrets, res); err != nil {
				return res, err
			}
		case users.Xtrabackup:
			if err := r.handleXtrabackupUser(ctx, cr, secrets, internalSecrets, res); err != nil {
				return res, err
			}
		case users.Replication:
			if err := r.handleReplicationUser(ctx, cr, secrets, internalSecrets, res); err != nil {
				return res, err
			}
		case users.ProxyAdmin:
			if err := r.handleProxyadminUser(ctx, cr, secrets, internalSecrets, res); err != nil {
				return res, err
			}
		case users.PMMServer, users.PMMServerKey:
			if err := r.handlePMMUser(ctx, cr, secrets, internalSecrets, res); err != nil {
				return res, err
			}
		}
	}

	return res, nil
}

func (r *ReconcilePerconaXtraDBCluster) handleRootUser(ctx context.Context, cr *api.PerconaXtraDBCluster, secrets, internalSecrets *corev1.Secret, actions *userUpdateActions) error {
	log := logf.FromContext(ctx)

	user := &users.SysUser{
		Name:  users.Root,
		Pass:  string(secrets.Data[users.Root]),
		Hosts: []string{"localhost", "%"},
	}

	if cr.Status.Status != api.AppStateReady {
		return nil
	}

	passDiscarded, err := r.isOldPasswordDiscarded(cr, internalSecrets, user)
	if err != nil {
		return err
	}

	if bytes.Equal(secrets.Data[user.Name], internalSecrets.Data[user.Name]) && passDiscarded {
		return nil
	}

	if bytes.Equal(secrets.Data[user.Name], internalSecrets.Data[user.Name]) && !passDiscarded {
		err = r.discardOldPassword(cr, secrets, internalSecrets, user)
		if err != nil {
			return errors.Wrap(err, "discard old pass")
		}
		log.Info("Old password discarded", "user", user.Name)

		return nil
	}

	log.Info("Password changed, updating user", "user", user.Name)

	err = r.updateUserPassWithRetention(cr, secrets, internalSecrets, user)
	if err != nil {
		return errors.Wrap(err, "update root users pass")
	}
	log.Info("Password updated", "user", user.Name)

	err = r.syncPXCUsersWithProxySQL(ctx, cr)
	if err != nil {
		return errors.Wrap(err, "sync users")
	}

	orig := internalSecrets.DeepCopy()
	internalSecrets.Data[user.Name] = secrets.Data[user.Name]
	err = r.client.Patch(context.TODO(), internalSecrets, client.MergeFrom(orig))
	if err != nil {
		return errors.Wrap(err, "update internal secrets root user password")
	}
	log.Info("Internal secrets updated", "user", user.Name)

	err = r.discardOldPassword(cr, secrets, internalSecrets, user)
	if err != nil {
		return errors.Wrap(err, "discard old password")
	}
	log.Info("Old password discarded", "user", user.Name)

	return nil
}

func (r *ReconcilePerconaXtraDBCluster) handleOperatorUser(ctx context.Context, cr *api.PerconaXtraDBCluster, secrets, internalSecrets *corev1.Secret, actions *userUpdateActions) error {
	log := logf.FromContext(ctx)

	user := &users.SysUser{
		Name:  users.Operator,
		Pass:  string(secrets.Data[users.Operator]),
		Hosts: []string{"%"},
	}

	if cr.Status.PXC.Ready > 0 {
		err := r.manageOperatorAdminUser(ctx, cr, secrets, internalSecrets)
		if err != nil {
			return errors.Wrap(err, "manage operator admin user")
		}
	}

	if cr.Status.Status != api.AppStateReady {
		return nil
	}

	passDiscarded, err := r.isOldPasswordDiscarded(cr, internalSecrets, user)
	if err != nil {
		return err
	}

	if bytes.Equal(secrets.Data[user.Name], internalSecrets.Data[user.Name]) && passDiscarded {
		return nil
	}

	if bytes.Equal(secrets.Data[user.Name], internalSecrets.Data[user.Name]) && !passDiscarded {
		err = r.discardOldPassword(cr, secrets, internalSecrets, user)
		if err != nil {
			return errors.Wrap(err, "discard old pass")
		}
		log.Info("Old password discarded", "user", user.Name)

		return nil
	}

	log.Info("Password changed, updating user", "user", user.Name)

	err = r.updateUserPassWithRetention(cr, secrets, internalSecrets, user)
	if err != nil {
		return errors.Wrap(err, "update operator users pass")
	}
	log.Info("Password updated", "user", user.Name)

	orig := internalSecrets.DeepCopy()
	internalSecrets.Data[user.Name] = secrets.Data[user.Name]
	err = r.client.Patch(context.TODO(), internalSecrets, client.MergeFrom(orig))
	if err != nil {
		return errors.Wrap(err, "update internal users secrets operator user password")
	}
	log.Info("Internal secrets updated", "user", user.Name)

	actions.restartProxy = true

	err = r.discardOldPassword(cr, secrets, internalSecrets, user)
	if err != nil {
		return errors.Wrap(err, "discard operator old password")
	}
	log.Info("Old password discarded", "user", user.Name)

	return nil
}

// manageOperatorAdminUser ensures that operator user is always present and with the right privileges
func (r *ReconcilePerconaXtraDBCluster) manageOperatorAdminUser(ctx context.Context, cr *api.PerconaXtraDBCluster, secrets, internalSecrets *corev1.Secret) error {
	log := logf.FromContext(ctx)

	pass, existInSys := secrets.Data[users.Operator]
	_, existInInternal := internalSecrets.Data[users.Operator]
	if existInSys && !existInInternal {
		if internalSecrets.Data == nil {
			internalSecrets.Data = make(map[string][]byte)
		}
		internalSecrets.Data[users.Operator] = pass
		return nil
	}
	if existInSys {
		return nil
	}

	pass, err := generatePass()
	if err != nil {
		return errors.Wrap(err, "generate password")
	}
	addr := cr.Name + "-pxc." + cr.Namespace
	if cr.CompareVersionWith("1.6.0") >= 0 {
		addr = cr.Name + "-pxc-unready." + cr.Namespace + ":33062"
	}
	um, err := users.NewManager(addr, users.Root, string(secrets.Data[users.Root]), cr.Spec.PXC.ReadinessProbes.TimeoutSeconds)
	if err != nil {
		return errors.Wrap(err, "new users manager")
	}
	defer um.Close()

	err = um.CreateOperatorUser(string(pass))
	if err != nil {
		return errors.Wrap(err, "create operator user")
	}

	secrets.Data[users.Operator] = pass
	internalSecrets.Data[users.Operator] = pass

	err = r.client.Update(context.TODO(), secrets)
	if err != nil {
		return errors.Wrap(err, "update sys users secret")
	}
	err = r.client.Update(context.TODO(), internalSecrets)
	if err != nil {
		return errors.Wrap(err, "update internal users secret")
	}

	log.Info("User operator: user created and privileges granted")
	return nil
}

func (r *ReconcilePerconaXtraDBCluster) handleMonitorUser(ctx context.Context, cr *api.PerconaXtraDBCluster, secrets, internalSecrets *corev1.Secret, actions *userUpdateActions) error {
	log := logf.FromContext(ctx)

	user := &users.SysUser{
		Name:  users.Monitor,
		Pass:  string(secrets.Data[users.Monitor]),
		Hosts: []string{"%"},
	}

	if cr.Status.PXC.Ready > 0 {
		um, err := getUserManager(cr, internalSecrets)
		if err != nil {
			return err
		}
		defer um.Close()

		if cr.CompareVersionWith("1.6.0") >= 0 {
			err := r.updateMonitorUserGrant(ctx, cr, internalSecrets, um)
			if err != nil {
				return errors.Wrap(err, "update monitor user grant")
			}
		}

		if cr.CompareVersionWith("1.10.0") >= 0 {
			mysqlVersion := cr.Status.PXC.Version
			if mysqlVersion == "" {
				var err error
				mysqlVersion, err = r.mysqlVersion(ctx, cr, statefulset.NewNode(cr))
				if err != nil {
					if errors.Is(err, versionNotReadyErr) {
						return nil
					}
					return errors.Wrap(err, "retrieving pxc version")
				}
			}

			if mysqlVersion != "" {
				ver, err := version.NewVersion(mysqlVersion)
				if err != nil {
					return errors.Wrap(err, "invalid pxc version")
				}

				if !ver.LessThan(privSystemUserAddedIn) {
					if err := r.grantSystemUserPrivilege(ctx, cr, internalSecrets, user, um); err != nil {
						return errors.Wrap(err, "monitor user grant system privilege")
					}
				}
			}
		}
	}

	if cr.Status.Status != api.AppStateReady {
		return nil
	}

	passDiscarded, err := r.isOldPasswordDiscarded(cr, internalSecrets, user)
	if err != nil {
		return err
	}

	if bytes.Equal(secrets.Data[user.Name], internalSecrets.Data[user.Name]) && passDiscarded {
		return nil
	}

	if bytes.Equal(secrets.Data[user.Name], internalSecrets.Data[user.Name]) && !passDiscarded {
		log.Info("Password updated but old one not discarded", "user", user.Name)

		passPropagated, err := r.isPassPropagated(cr, user)
		if err != nil {
			return errors.Wrap(err, "is password propagated")
		}
		if !passPropagated {
			return PassNotPropagatedError
		}

		actions.restartProxy = true
		if cr.Spec.PMM != nil && cr.Spec.PMM.IsEnabled(internalSecrets) {
			actions.restartPXC = true
		}

		err = r.discardOldPassword(cr, secrets, internalSecrets, user)
		if err != nil {
			return errors.Wrap(err, "discard old pass")
		}
		log.Info("Old password discarded", "user", user.Name)

		return nil
	}

	log.Info("Password changed, updating user", "user", user.Name)

	err = r.updateUserPassWithRetention(cr, secrets, internalSecrets, user)
	if err != nil {
		return errors.Wrap(err, "update monitor users pass")
	}
	log.Info("Password updated", "user", user.Name)

	if cr.Spec.ProxySQLEnabled() {
		err := r.updateProxyUser(cr, internalSecrets, user)
		if err != nil {
			return errors.Wrap(err, "update monitor users pass")
		}
		log.Info("Proxy user updated", "user", user.Name)
	}

	actions.restartProxy = true
	if cr.Spec.PMM != nil && cr.Spec.PMM.IsEnabled(internalSecrets) {
		actions.restartPXC = true
	}

	orig := internalSecrets.DeepCopy()
	internalSecrets.Data[user.Name] = secrets.Data[user.Name]
	err = r.client.Patch(context.TODO(), internalSecrets, client.MergeFrom(orig))
	if err != nil {
		return errors.Wrap(err, "update internal users secrets monitor user password")
	}
	log.Info("Internal secrets updated", "user", user.Name)

	passPropagated, err := r.isPassPropagated(cr, user)
	if err != nil {
		return errors.Wrap(err, "is password propagated")
	}
	if !passPropagated {
		return PassNotPropagatedError
	}

	err = r.discardOldPassword(cr, secrets, internalSecrets, user)
	if err != nil {
		return errors.Wrap(err, "discard monitor old password")
	}
	log.Info("Old password discarded", "user", user.Name)

	return nil
}

func (r *ReconcilePerconaXtraDBCluster) updateMonitorUserGrant(ctx context.Context, cr *api.PerconaXtraDBCluster, internalSysSecretObj *corev1.Secret, um *users.Manager) error {
	log := logf.FromContext(ctx)

	annotationName := "grant-for-1.6.0-monitor-user"
	if internalSysSecretObj.Annotations[annotationName] == "done" {
		return nil
	}

	err := um.Update160MonitorUserGrant(string(internalSysSecretObj.Data["monitor"]))
	if err != nil {
		return errors.Wrap(err, "update monitor grant")
	}

	if internalSysSecretObj.Annotations == nil {
		internalSysSecretObj.Annotations = make(map[string]string)
	}

	internalSysSecretObj.Annotations[annotationName] = "done"
	err = r.client.Update(context.TODO(), internalSysSecretObj)
	if err != nil {
		return errors.Wrap(err, "update internal sys users secret annotation")
	}

	log.Info("User monitor: granted privileges")
	return nil
}

func (r *ReconcilePerconaXtraDBCluster) handleClustercheckUser(ctx context.Context, cr *api.PerconaXtraDBCluster, secrets, internalSecrets *corev1.Secret, actions *userUpdateActions) error {
	log := logf.FromContext(ctx)

	user := &users.SysUser{
		Name:  users.Clustercheck,
		Pass:  string(secrets.Data[users.Clustercheck]),
		Hosts: []string{"localhost"},
	}

	if cr.Status.PXC.Ready > 0 {
		if cr.CompareVersionWith("1.10.0") >= 0 {
			mysqlVersion := cr.Status.PXC.Version
			if mysqlVersion == "" {
				var err error
				mysqlVersion, err = r.mysqlVersion(ctx, cr, statefulset.NewNode(cr))
				if err != nil {
					if errors.Is(err, versionNotReadyErr) {
						return nil
					}
					return errors.Wrap(err, "retrieving pxc version")
				}
			}

			if mysqlVersion != "" {
				ver, err := version.NewVersion(mysqlVersion)
				if err != nil {
					return errors.Wrap(err, "invalid pxc version")
				}

				if !ver.LessThan(privSystemUserAddedIn) {
					um, err := getUserManager(cr, internalSecrets)
					if err != nil {
						return err
					}
					defer um.Close()

					if err := r.grantSystemUserPrivilege(ctx, cr, internalSecrets, user, um); err != nil {
						return errors.Wrap(err, "clustercheck user grant system privilege")
					}
				}
			}
		}
	}

	if cr.Status.Status != api.AppStateReady {
		return nil
	}

	passDiscarded, err := r.isOldPasswordDiscarded(cr, internalSecrets, user)
	if err != nil {
		return err
	}

	if bytes.Equal(secrets.Data[user.Name], internalSecrets.Data[user.Name]) && passDiscarded {
		return nil
	}

	if bytes.Equal(secrets.Data[user.Name], internalSecrets.Data[user.Name]) && !passDiscarded {
		err = r.discardOldPassword(cr, secrets, internalSecrets, user)
		if err != nil {
			return errors.Wrap(err, "discard old pass")
		}
		log.Info("Old password discarded", "user", user.Name)

		return nil
	}

	log.Info("Password changed, updating user", "user", user.Name)

	err = r.updateUserPassWithRetention(cr, secrets, internalSecrets, user)
	if err != nil {
		return errors.Wrap(err, "update clustercheck users pass")
	}
	log.Info("Password updated", "user", user.Name)

	orig := internalSecrets.DeepCopy()
	internalSecrets.Data[user.Name] = secrets.Data[user.Name]
	err = r.client.Patch(context.TODO(), internalSecrets, client.MergeFrom(orig))
	if err != nil {
		return errors.Wrap(err, "update internal users secrets clustercheck user password")
	}
	log.Info("Internal secrets updated", "user", user.Name)

	err = r.discardOldPassword(cr, secrets, internalSecrets, user)
	if err != nil {
		return errors.Wrap(err, "discard clustercheck old pass")
	}
	log.Info("Old password discarded", "user", user.Name)

	return nil
}

func (r *ReconcilePerconaXtraDBCluster) handleXtrabackupUser(ctx context.Context, cr *api.PerconaXtraDBCluster, secrets, internalSecrets *corev1.Secret, actions *userUpdateActions) error {
	log := logf.FromContext(ctx)

	user := &users.SysUser{
		Name:  users.Xtrabackup,
		Pass:  string(secrets.Data[users.Xtrabackup]),
		Hosts: []string{"localhost"},
	}

	if cr.CompareVersionWith("1.7.0") >= 0 {
		user.Hosts = []string{"%"}
	}

<<<<<<< HEAD
=======
	if cr.Status.PXC.Ready > 0 {
		if cr.CompareVersionWith("1.7.0") >= 0 {
			// monitor user need more grants for work in version more then 1.6.0
			err := r.updateXtrabackupUserGrant(ctx, cr, internalSecrets)
			if err != nil {
				return errors.Wrap(err, "update xtrabackup user grant")
			}
		}
	}

>>>>>>> c1884ec0
	if cr.Status.Status != api.AppStateReady {
		return nil
	}

	passDiscarded, err := r.isOldPasswordDiscarded(cr, internalSecrets, user)
	if err != nil {
		return err
	}

	if bytes.Equal(secrets.Data[user.Name], internalSecrets.Data[user.Name]) && passDiscarded {
		return nil
	}

	if bytes.Equal(secrets.Data[user.Name], internalSecrets.Data[user.Name]) && !passDiscarded {
		err = r.discardOldPassword(cr, secrets, internalSecrets, user)
		if err != nil {
			return errors.Wrap(err, "discard old pass")
		}
		log.Info("Old password discarded", "user", user.Name)

		return nil
	}

	log.Info("Password changed, updating user", "user", user.Name)

	err = r.updateUserPassWithRetention(cr, secrets, internalSecrets, user)
	if err != nil {
		return errors.Wrap(err, "update xtrabackup users pass")
	}
	log.Info("Password updated", "user", user.Name)

	orig := internalSecrets.DeepCopy()
	internalSecrets.Data[user.Name] = secrets.Data[user.Name]
	err = r.client.Patch(context.TODO(), internalSecrets, client.MergeFrom(orig))
	if err != nil {
		return errors.Wrap(err, "update internal users secrets xtrabackup user password")
	}
	log.Info("Internal secrets updated", "user", user.Name)

	err = r.discardOldPassword(cr, secrets, internalSecrets, user)
	if err != nil {
		return errors.Wrap(err, "discard xtrabackup old pass")
	}
	log.Info("Old password discarded", "user", user.Name)

	actions.restartPXC = true
	return nil
}

func (r *ReconcilePerconaXtraDBCluster) updateXtrabackupUserGrant(ctx context.Context, cr *api.PerconaXtraDBCluster, secrets *corev1.Secret) error {
	log := logf.FromContext(ctx)

	annotationName := "grant-for-1.7.0-xtrabackup-user"
	if secrets.Annotations[annotationName] == "done" {
		return nil
	}

	um, err := getUserManager(cr, secrets)
	if err != nil {
		return err
	}
	defer um.Close()

	err = um.Update170XtrabackupUser(string(secrets.Data[users.Xtrabackup]))
	if err != nil {
		return errors.Wrap(err, "update xtrabackup grant")
	}

	if secrets.Annotations == nil {
		secrets.Annotations = make(map[string]string)
	}

	secrets.Annotations[annotationName] = "done"
	err = r.client.Update(context.TODO(), secrets)
	if err != nil {
		return errors.Wrap(err, "update internal sys users secret annotation")
	}

	log.Info("User xtrabackup: granted privileges")
	return nil
}

func (r *ReconcilePerconaXtraDBCluster) handleReplicationUser(ctx context.Context, cr *api.PerconaXtraDBCluster, secrets, internalSecrets *corev1.Secret, actions *userUpdateActions) error {
	log := logf.FromContext(ctx)

	if cr.CompareVersionWith("1.9.0") < 0 {
		return nil
	}

	user := &users.SysUser{
		Name:  users.Replication,
		Pass:  string(secrets.Data[users.Replication]),
		Hosts: []string{"%"},
	}

	if cr.Status.PXC.Ready > 0 {
		err := r.manageReplicationUser(ctx, cr, secrets, internalSecrets)
		if err != nil {
			return errors.Wrap(err, "manage replication user")
		}
	}

	if cr.Status.Status != api.AppStateReady {
		return nil
	}

	passDiscarded, err := r.isOldPasswordDiscarded(cr, internalSecrets, user)
	if err != nil {
		return err
	}

	if bytes.Equal(secrets.Data[user.Name], internalSecrets.Data[user.Name]) && passDiscarded {
		return nil
	}

	if bytes.Equal(secrets.Data[user.Name], internalSecrets.Data[user.Name]) && !passDiscarded {
		err = r.discardOldPassword(cr, secrets, internalSecrets, user)
		if err != nil {
			return errors.Wrap(err, "discard old pass")
		}
		log.Info("Old password discarded", "user", user.Name)

		return nil
	}

	log.Info("Password changed, updating user", "user", user.Name)

	err = r.updateUserPassWithRetention(cr, secrets, internalSecrets, user)
	if err != nil {
		return errors.Wrap(err, "update replication users pass")
	}
	log.Info("Password updated", "user", user.Name)

	orig := internalSecrets.DeepCopy()
	internalSecrets.Data[user.Name] = secrets.Data[user.Name]
	err = r.client.Patch(context.TODO(), internalSecrets, client.MergeFrom(orig))
	if err != nil {
		return errors.Wrap(err, "update internal users secrets replication user password")
	}
	log.Info("Internal secrets updated", "user", user.Name)

	err = r.discardOldPassword(cr, secrets, internalSecrets, user)
	if err != nil {
		return errors.Wrap(err, "discard replicaiton old pass")
	}
	log.Info("Old password discarded", "user", user.Name)

	actions.updateReplicationPass = true
	return nil
}

// manageReplicationUser ensures that replication user is always present and with the right privileges
func (r *ReconcilePerconaXtraDBCluster) manageReplicationUser(ctx context.Context, cr *api.PerconaXtraDBCluster, sysUsersSecretObj, secrets *corev1.Secret) error {
	log := logf.FromContext(ctx)

	pass, existInSys := sysUsersSecretObj.Data[users.Replication]
	_, existInInternal := secrets.Data[users.Replication]
	if existInSys && !existInInternal {
		if secrets.Data == nil {
			secrets.Data = make(map[string][]byte)
		}
		secrets.Data[users.Replication] = pass
		return nil
	}
	if existInSys {
		return nil
	}

	um, err := getUserManager(cr, secrets)
	if err != nil {
		return err
	}
	defer um.Close()

	pass, err = generatePass()
	if err != nil {
		return errors.Wrap(err, "generate password")
	}

	err = um.CreateReplicationUser(string(pass))
	if err != nil {
		return errors.Wrap(err, "create replication user")
	}

	sysUsersSecretObj.Data[users.Replication] = pass
	secrets.Data[users.Replication] = pass

	err = r.client.Update(context.TODO(), sysUsersSecretObj)
	if err != nil {
		return errors.Wrap(err, "update sys users secret")
	}
	err = r.client.Update(context.TODO(), secrets)
	if err != nil {
		return errors.Wrap(err, "update internal users secret")
	}

	log.Info("User replication: user created and privileges granted")
	return nil
}

func (r *ReconcilePerconaXtraDBCluster) handleProxyadminUser(ctx context.Context, cr *api.PerconaXtraDBCluster, secrets, internalSecrets *corev1.Secret, actions *userUpdateActions) error {
	log := logf.FromContext(ctx)

	if !cr.Spec.ProxySQLEnabled() {
		return nil
	}

	user := &users.SysUser{
		Name: users.ProxyAdmin,
		Pass: string(secrets.Data[users.ProxyAdmin]),
	}

	if bytes.Equal(secrets.Data[user.Name], internalSecrets.Data[user.Name]) {
		return nil
	}

	if cr.Status.Status != api.AppStateReady {
		return nil
	}

	log.Info("Password changed, updating user", "user", user.Name)

	err := r.updateProxyUser(cr, internalSecrets, user)
	if err != nil {
		return errors.Wrap(err, "update Proxy users")
	}
	log.Info("Proxy user updated", "user", user.Name)

	orig := internalSecrets.DeepCopy()
	internalSecrets.Data[user.Name] = secrets.Data[user.Name]
	err = r.client.Patch(context.TODO(), internalSecrets, client.MergeFrom(orig))
	if err != nil {
		return errors.Wrap(err, "update internal users secrets proxyadmin user password")
	}
	log.Info("Internal secrets updated", "user", user.Name)

	actions.restartProxy = true

	return nil
}

func (r *ReconcilePerconaXtraDBCluster) handlePMMUser(ctx context.Context, cr *api.PerconaXtraDBCluster, secrets, internalSecrets *corev1.Secret, actions *userUpdateActions) error {
	log := logf.FromContext(ctx)

	if cr.Spec.PMM == nil || !cr.Spec.PMM.IsEnabled(secrets) {
		return nil
	}

	if key, ok := secrets.Data[users.PMMServerKey]; ok {
		if _, ok := internalSecrets.Data[users.PMMServerKey]; !ok {
			internalSecrets.Data[users.PMMServerKey] = key

			err := r.client.Update(context.TODO(), internalSecrets)
			if err != nil {
				return errors.Wrap(err, "update internal users secrets pmm user password")
			}
			log.Info("Internal secrets updated", "user", users.PMMServerKey)

			return nil
		}
	}

	name := users.PMMServerKey
	if !cr.Spec.PMM.UseAPI(secrets) {
		name = users.PMMServer
	}

	if bytes.Equal(secrets.Data[name], internalSecrets.Data[name]) {
		return nil
	}

	if cr.Status.Status != api.AppStateReady {
		return nil
	}

	log.Info("Password changed, updating user", "user", name)

	orig := internalSecrets.DeepCopy()
	internalSecrets.Data[name] = secrets.Data[name]
	err := r.client.Patch(context.TODO(), internalSecrets, client.MergeFrom(orig))
	if err != nil {
		return errors.Wrap(err, "update internal users secrets pmm user password")
	}
	log.Info("Internal secrets updated", "user", name)

	actions.restartPXC = true
	actions.restartProxy = true

	return nil
}

func (r *ReconcilePerconaXtraDBCluster) syncPXCUsersWithProxySQL(ctx context.Context, cr *api.PerconaXtraDBCluster) error {
	log := logf.FromContext(ctx)

	if !cr.Spec.ProxySQLEnabled() || cr.Status.PXC.Ready < 1 {
		return nil
	}
	if cr.Status.Status != api.AppStateReady || cr.Status.ProxySQL.Status != api.AppStateReady {
		return nil
	}

	for i := 0; i < int(cr.Spec.ProxySQL.Size); i++ {
		pod := corev1.Pod{}
		err := r.client.Get(context.TODO(),
			types.NamespacedName{
				Namespace: cr.Namespace,
				Name:      cr.Name + "-proxysql-" + strconv.Itoa(i),
			},
			&pod,
		)
		if err != nil && k8serrors.IsNotFound(err) {
			return err
		} else if err != nil {
			return errors.Wrap(err, "get proxysql pod")
		}
		var errb, outb bytes.Buffer
		err = r.clientcmd.Exec(&pod, "proxysql", []string{"proxysql-admin", "--syncusers", "--add-query-rule"}, nil, &outb, &errb, false)
		if err != nil {
			return errors.Errorf("exec syncusers: %v / %s / %s", err, outb.String(), errb.String())
		}
		if len(errb.Bytes()) > 0 {
			return errors.New("syncusers: " + errb.String())
		}
	}

	log.V(1).Info("PXC users synced with ProxySQL")
	return nil
}

func (r *ReconcilePerconaXtraDBCluster) updateUserPassWithRetention(cr *api.PerconaXtraDBCluster, secrets, internalSecrets *corev1.Secret, user *users.SysUser) error {
	um, err := getUserManager(cr, internalSecrets)
	if err != nil {
		return err
	}
	defer um.Close()

	err = um.UpdateUserPass(user)
	if err != nil {
		return errors.Wrap(err, "update user pass")
	}

	return nil
}

func (r *ReconcilePerconaXtraDBCluster) discardOldPassword(cr *api.PerconaXtraDBCluster, secrets, internalSecrets *corev1.Secret, user *users.SysUser) error {
	um, err := getUserManager(cr, internalSecrets)
	if err != nil {
		return err
	}
	defer um.Close()

	err = um.DiscardOldPassword(user)
	if err != nil {
		return errors.Wrap(err, fmt.Sprintf("discard old user %s pass", user.Name))
	}

	return nil
}

func (r *ReconcilePerconaXtraDBCluster) isOldPasswordDiscarded(cr *api.PerconaXtraDBCluster, secrets *corev1.Secret, user *users.SysUser) (bool, error) {
	um, err := getUserManager(cr, secrets)
	if err != nil {
		return false, err
	}
	defer um.Close()

	discarded, err := um.IsOldPassDiscarded(user)
	if err != nil {
		return false, errors.Wrap(err, "is old password discarded")
	}

	return discarded, nil
}

func (r *ReconcilePerconaXtraDBCluster) isPassPropagated(cr *api.PerconaXtraDBCluster, user *users.SysUser) (bool, error) {
	components := map[string]int32{
		"pxc": cr.Spec.PXC.Size,
	}

	if cr.HAProxyEnabled() {
		components["haproxy"] = cr.Spec.HAProxy.Size
	}

	eg := new(errgroup.Group)

	for component, size := range components {
		comp := component
		compCount := size
		eg.Go(func() error {
			for i := 0; int32(i) < compCount; i++ {
				pod := corev1.Pod{}
				err := r.client.Get(context.TODO(),
					types.NamespacedName{
						Namespace: cr.Namespace,
						Name:      fmt.Sprintf("%s-%s-%d", cr.Name, comp, i),
					},
					&pod,
				)
				if err != nil && k8serrors.IsNotFound(err) {
					return err
				} else if err != nil {
					return errors.Wrapf(err, "get %s pod", comp)
				}
				var errb, outb bytes.Buffer
				err = r.clientcmd.Exec(&pod, comp, []string{"cat", fmt.Sprintf("/etc/mysql/mysql-users-secret/%s", user.Name)}, nil, &outb, &errb, false)
				if err != nil {
					return errors.Errorf("exec cat on %s-%d: %v / %s / %s", comp, i, err, outb.String(), errb.String())
				}
				if len(errb.Bytes()) > 0 {
					return errors.Errorf("cat on %s-%d: %s", comp, i, errb.String())
				}

				if outb.String() != user.Pass {
					return PassNotPropagatedError
				}
			}

			return nil
		})
	}

	if err := eg.Wait(); err != nil {
		if err == PassNotPropagatedError {
			return false, nil
		}
		return false, err
	}

	return true, nil
}

func (r *ReconcilePerconaXtraDBCluster) updateProxyUser(cr *api.PerconaXtraDBCluster, internalSecrets *corev1.Secret, user *users.SysUser) error {
	if user == nil {
		return nil
	}

	for i := 0; i < int(cr.Spec.ProxySQL.Size); i++ {
		um, err := users.NewManager(cr.Name+"-proxysql-"+strconv.Itoa(i)+"."+cr.Name+"-proxysql-unready."+cr.Namespace+":6032", users.ProxyAdmin, string(internalSecrets.Data[users.ProxyAdmin]), cr.Spec.PXC.ReadinessProbes.TimeoutSeconds)
		if err != nil {
			return errors.Wrap(err, "new users manager")
		}
		defer um.Close()
		err = um.UpdateProxyUser(user)
		if err != nil {
			return errors.Wrap(err, "update proxy users")
		}
	}
	return nil
}

func (r *ReconcilePerconaXtraDBCluster) grantSystemUserPrivilege(ctx context.Context, cr *api.PerconaXtraDBCluster, internalSysSecretObj *corev1.Secret, user *users.SysUser, um *users.Manager) error {
	log := logf.FromContext(ctx)

	annotationName := "grant-for-1.10.0-system-privilege"
	if internalSysSecretObj.Annotations[annotationName] == "done" {
		return nil
	}

	if err := um.Update1100SystemUserPrivilege(user); err != nil {
		return errors.Wrap(err, "grant system user privilege")
	}

	if internalSysSecretObj.Annotations == nil {
		internalSysSecretObj.Annotations = make(map[string]string)
	}

	internalSysSecretObj.Annotations[annotationName] = "done"
	err := r.client.Update(context.TODO(), internalSysSecretObj)
	if err != nil {
		return errors.Wrap(err, "update internal sys users secret annotation")
	}

	log.Info("System user privileges granted", "user", user.Name)
	return nil
}

func getUserManager(cr *api.PerconaXtraDBCluster, secrets *corev1.Secret) (*users.Manager, error) {
	pxcUser := users.Root
	pxcPass := string(secrets.Data[users.Root])
	if _, ok := secrets.Data[users.Operator]; ok {
		pxcUser = users.Operator
		pxcPass = string(secrets.Data[users.Operator])
	}

	addr := cr.Name + "-pxc-unready." + cr.Namespace + ":3306"
	hasKey, err := cr.ConfigHasKey("mysqld", "proxy_protocol_networks")
	if err != nil {
		return nil, errors.Wrap(err, "check if congfig has proxy_protocol_networks key")
	}
	if hasKey {
		addr = cr.Name + "-pxc-unready." + cr.Namespace + ":33062"
	}

	um, err := users.NewManager(addr, pxcUser, pxcPass, cr.Spec.PXC.ReadinessProbes.TimeoutSeconds)
	if err != nil {
		return nil, errors.Wrap(err, "new users manager")
	}

	return &um, nil
}<|MERGE_RESOLUTION|>--- conflicted
+++ resolved
@@ -639,19 +639,6 @@
 		user.Hosts = []string{"%"}
 	}
 
-<<<<<<< HEAD
-=======
-	if cr.Status.PXC.Ready > 0 {
-		if cr.CompareVersionWith("1.7.0") >= 0 {
-			// monitor user need more grants for work in version more then 1.6.0
-			err := r.updateXtrabackupUserGrant(ctx, cr, internalSecrets)
-			if err != nil {
-				return errors.Wrap(err, "update xtrabackup user grant")
-			}
-		}
-	}
-
->>>>>>> c1884ec0
 	if cr.Status.Status != api.AppStateReady {
 		return nil
 	}
