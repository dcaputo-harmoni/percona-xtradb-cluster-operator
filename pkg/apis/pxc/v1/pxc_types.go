--- conflicted
+++ resolved
@@ -2,6 +2,7 @@
 
 import (
 	"encoding/json"
+	"fmt"
 	"os"
 	"strings"
 
@@ -596,7 +597,6 @@
 	}
 
 	if c.Backup != nil {
-<<<<<<< HEAD
 		if c.Backup.Image == "" {
 			return false, fmt.Errorf("backup.Image can't be empty")
 		}
@@ -608,8 +608,7 @@
 				cr.Spec.Backup.PITR.TimeBetweenUploads = 60
 			}
 		}
-=======
->>>>>>> f2dd5e7e
+
 		for _, sch := range c.Backup.Schedule {
 			strg := c.Backup.Storages[sch.StorageName]
 			switch strg.Type {
